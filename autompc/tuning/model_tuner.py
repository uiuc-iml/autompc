# Created by William Edwards (wre2@illinois.edu)

from collections import namedtuple
import datetime
from typing import Tuple,List,Union,Optional
import numpy as np
import time
from dataclasses import dataclass
import os 
import pickle


from smac.scenario.scenario import Scenario
from smac.facade.smac_hpo_facade import SMAC4HPO
from smac.facade.smac_ac_facade import SMAC4AC
from .smac_runner import SMACRunner

import ConfigSpace as CS

from .model_evaluator import CrossValidationModelEvaluator, HoldoutModelEvaluator, ModelEvaluator
from ..system import System
from ..trajectory import Trajectory
from ..sysid.model import Model
from ..sysid.autoselect import AutoSelectModel

from autompc.model_metalearning.meta_utils import load_portfolio

from pdb import set_trace

ModelTunerResult = namedtuple("ModelTunerResult", ["inc_cfg", "cfgs", 
    "inc_cfgs", "costs", "inc_costs"])

# Alias for backwards compatibility
ModelTuneResult = namedtuple("ModelTuneResult", ["inc_cfg", "cfgs", 
    "inc_cfgs", "costs", "inc_costs"])
"""
The ModelTuneResult contains information about a tuning process.

.. py:attribute:: inc_cfg
    
    The final tuned configuration.

.. py:attribute:: cfgs

    List of configurations. The configuration evaluated at each
    tuning iteration.

.. py:attribute:: costs

    The cost (evaluation score) observed at each iteration of
    tuning iteration.

.. py:attribute:: inc_cfgs

    The incumbent (best found so far) configuration at each
    tuning iteration.

.. py:attribute:: inc_costs

    The incumbent score at each tuning iteration.
"""


class ModelTuner:
    """
    Used for tuning system ID models based on prediction accuracy.
    """
    def __init__(self, system : System, trajs : List[Trajectory], model : Optional[Model] = None,
                eval_holdout=0.25, eval_folds=3, eval_metric="rmse", eval_horizon=1, eval_quantile=None,
                evaluator : Optional[ModelEvaluator] = None,
<<<<<<< HEAD
                multi_fidelity=False, verbose=0, meta_learning=False, portfolio_size=1):
=======
                multi_fidelity=False, parallel_backend=None, verbose=0):
>>>>>>> 77d685cf
        """
        TODO Update docstring

        Parameters
        ----------
        system : System
            System for which models will be tuned
        trajs : List[Trajectory]
            Trajectories on which to tune
        model : Model
            The model factory.  If None, will use an AutoSelectModel.
        eval_holdout : float
            If evaluator = None, and eval_folds <= 1, will use a HoldoutModelEvaluator with
            this fraction of a holdout set.
        eval_folds : int
            If evaluator = None, will use a CrossValidationModelEvaluator with this number
            of folds
        eval_metric : str or callable
            An evaluation metric, can be 'rmse', 'rmsmens', or a function (model,trajs,horizon) -> float
        eval_horizon : int
            The prediction horizon for evaluating model accuracy.
        eval_quantile : float or None
            Use a quantile-based performance metric.
        evaluator : ModelEvaluator
            The evaluator object used to assess model configurations. By default,
            will generate an evaluator using eval_holdout, eval_folds, and eval_metric.
        multi_fidelity : bool
            Whether to use the multi-fidelity SMAC
        verbose : int
            Whether to print messages. 1 = basic messages, 2 = detailed messages.
        meta_learning : bool
            Whether to use meta-learning to select the portfolio of models.
        portfolio_size : int
            The number of models to select from the portfolio.
        """
        if model is None:
            model = AutoSelectModel(system)
        else:
            if system != model.system:
                raise ValueError("system and model.system must match")
        if evaluator is None:
            if eval_folds <= 1:
                evaluator = HoldoutModelEvaluator(trajs, eval_metric, horizon=eval_horizon, quantile=eval_quantile, holdout_prop=eval_holdout,
                    rng=np.random.default_rng(100))
            else:
                print("Foo")
                evaluator = CrossValidationModelEvaluator(trajs, eval_metric, horizon=eval_horizon, quantile=eval_quantile, num_folds=eval_folds,
                    rng=np.random.default_rng(100), parallel_backend=parallel_backend)
        else:
            evaluator.trajs = trajs
        
        self.system = system
        self.model = model           # type: Model
        self.evaluator = evaluator   # type: ModelEvaluator
        self.multi_fidelity = multi_fidelity
        self.verbose = verbose
        self.meta_learning = meta_learning
        self.portfolio = None 
        
        # Load portfolio file
        if self.meta_learning:
            portfolio_file = '/scratch/bbqi/baoyul2/autompc/autompc/model_metalearning/meta_portfolio'
            portfolio = load_portfolio(portfolio_file, portfolio_size)
            self.portfolio = portfolio

    def _evaluate(self, cfg, seed=None, budget=None):
        if self.verbose:
            start = time.time()
            print("Evaluating Cfg:")
            print(cfg)
            print("Seed",seed,"budget",budget)
        self.model.set_config(cfg)
        if budget > 0:
            self.model.set_train_budget(budget)
        value = self.evaluator(self.model)
        if self.verbose:
            print("Model Score ", value)
            end = time.time()
            print("Model tuning time", end-start)
        return value

    def _get_tune_result(self, run_history):
        inc_cost = float("inf")
        inc_costs = []
        evaluated_costs = []
        evaluated_cfgs = []
        inc_cfgs = []
        inc_cfg = None
        for key, val in run_history.data.items():
            cfg = run_history.ids_config[key.config_id]
            if val.cost < inc_cost:
                inc_cost = val.cost
                inc_cfg = cfg
            inc_costs.append(inc_cost)
            evaluated_costs.append(val.cost)
            evaluated_cfgs.append(cfg)
            inc_cfgs.append(inc_cfg)

        tune_result = ModelTunerResult(inc_cfg=inc_cfg,
                cfgs = evaluated_cfgs,
                costs = evaluated_costs,
                inc_costs = inc_costs,
                inc_cfgs = inc_cfgs)

        return tune_result

    def run(self, rng=None, n_iters=10, output_dir=None, restore_dir=None,
        retrain_full=True, eval_timeout=None, use_default_initial_design=True) -> Tuple[Model,ModelTunerResult]: 
        """
        Run tuning process

        TODO Update docstring

        Parameters
        ----------
        rng : numpy.random.Generator
            Random number generator used for tuning

        n_iters : int
            Number of tuning iterations to run
        
        min_train_time : float
            Initial amount of time allocated to train models. In multi-fidelity mode,
            default will use 10s.

        max_train_time : float
            Maximum amount of time allocated to train models. In multi-fidelity mode,
            default will use 180s.
        
        retrain_full : bool
            Whether we should retrain after tuning.

        Returns
        -------
        model : Model
            Resulting model

        tune_result : ModelTuneResult
            Additional information from tuning process.  Can access
            tune_result.inc_cfg to reconsruct the model.
        """
        smac_runner = SMACRunner(
            output_dir=output_dir,
            restore_dir=restore_dir,
            use_default_initial_design=use_default_initial_design
        )
        data_store = smac_runner.get_data_store()

        if rng is None:
            rng = np.random.default_rng(100)

        self.evaluator.rng = rng # TODO Fix this
        self.evaluator.set_data_store(data_store)
        cfg_evaluator = ModelCfgEvaluator(self.model, self.evaluator)

        cs = self.model.get_config_space()

<<<<<<< HEAD
        smac_runner = SMACRunner(
            output_dir=output_dir,
            restore_dir=restore_dir,
            use_default_initial_design=use_default_initial_design,
            portforlio=self.portfolio
        )
=======
>>>>>>> 77d685cf

        inc_cfg, run_history = smac_runner.run(cs, cfg_evaluator, n_iters=n_iters, rng=rng, eval_timeout=eval_timeout)

        tune_result = self._get_tune_result(run_history)

        self.model.set_config(inc_cfg)
        if isinstance(self.model, AutoSelectModel):
            final_model = self.model.selected()
        else:
            final_model = self.model.clone()
        final_model.freeze_hyperparameters()
        if retrain_full:
            final_model.train(self.evaluator.trajs)

        return final_model, tune_result

@dataclass
class ModelCfgEvaluator:
    model: Model
    evaluator: ModelEvaluator

    def __call__(self, cfg):
        print("\n>>> ", datetime.datetime.now(), "> Evaluating Cfg: \n", cfg)
        model = self.model.clone()
        self.model.set_config(cfg)
        value = self.evaluator(self.model)
        print("Model Score ", value)

<<<<<<< HEAD
        return value
=======
        return value, dict()
>>>>>>> 77d685cf
<|MERGE_RESOLUTION|>--- conflicted
+++ resolved
@@ -68,11 +68,8 @@
     def __init__(self, system : System, trajs : List[Trajectory], model : Optional[Model] = None,
                 eval_holdout=0.25, eval_folds=3, eval_metric="rmse", eval_horizon=1, eval_quantile=None,
                 evaluator : Optional[ModelEvaluator] = None,
-<<<<<<< HEAD
-                multi_fidelity=False, verbose=0, meta_learning=False, portfolio_size=1):
-=======
-                multi_fidelity=False, parallel_backend=None, verbose=0):
->>>>>>> 77d685cf
+                multi_fidelity=False, meta_learning=False, portfolio_size=1, 
+                parallel_backend=None, verbose=0):
         """
         TODO Update docstring
 
@@ -134,7 +131,7 @@
         
         # Load portfolio file
         if self.meta_learning:
-            portfolio_file = '/scratch/bbqi/baoyul2/autompc/autompc/model_metalearning/meta_portfolio'
+            portfolio_file = '/scratch/bbqi/baoyul2/autompc/autompc/model_metalearning/meta_portfolio' #TODO: change to relative path
             portfolio = load_portfolio(portfolio_file, portfolio_size)
             self.portfolio = portfolio
 
@@ -230,15 +227,12 @@
 
         cs = self.model.get_config_space()
 
-<<<<<<< HEAD
         smac_runner = SMACRunner(
             output_dir=output_dir,
             restore_dir=restore_dir,
             use_default_initial_design=use_default_initial_design,
             portforlio=self.portfolio
         )
-=======
->>>>>>> 77d685cf
 
         inc_cfg, run_history = smac_runner.run(cs, cfg_evaluator, n_iters=n_iters, rng=rng, eval_timeout=eval_timeout)
 
@@ -267,8 +261,4 @@
         value = self.evaluator(self.model)
         print("Model Score ", value)
 
-<<<<<<< HEAD
-        return value
-=======
-        return value, dict()
->>>>>>> 77d685cf
+        return value, dict()