--- conflicted
+++ resolved
@@ -4,11 +4,8 @@
 import datetime
 from typing import Tuple,List,Union,Optional
 import numpy as np
-<<<<<<< HEAD
 import time
-=======
 from dataclasses import dataclass
->>>>>>> 615df1d2
 
 from smac.scenario.scenario import Scenario
 from smac.facade.smac_hpo_facade import SMAC4HPO
@@ -102,10 +99,7 @@
                 evaluator = HoldoutModelEvaluator(trajs, eval_metric, horizon=eval_horizon, quantile=eval_quantile, holdout_prop=eval_holdout,
                     rng=np.random.default_rng(100))
             else:
-<<<<<<< HEAD
-=======
                 print("Foo")
->>>>>>> 615df1d2
                 evaluator = CrossValidationModelEvaluator(trajs, eval_metric, horizon=eval_horizon, quantile=eval_quantile, num_folds=eval_folds,
                     rng=np.random.default_rng(100))
         else:
@@ -124,12 +118,8 @@
             print(cfg)
             print("Seed",seed,"budget",budget)
         self.model.set_config(cfg)
-<<<<<<< HEAD
-        # self.model.set_train_budget(budget)
-=======
         if budget > 0:
             self.model.set_train_budget(budget)
->>>>>>> 615df1d2
         value = self.evaluator(self.model)
         if self.verbose:
             print("Model Score ", value)
@@ -198,46 +188,12 @@
             tune_result.inc_cfg to reconsruct the model.
         """
         if rng is None:
-<<<<<<< HEAD
-            rng = np.random.default_rng(100)
-        cs = self.model.get_config_space()
-        self.evaluator.rng = rng
-        smac_rng = np.random.RandomState(rng.integers(1 << 31))
-        scenario = Scenario({"run_obj": "quality",  
-                             "runcount-limit": n_iters,  
-                             "cs": cs,
-                             "deterministic": "true",
-                             'cutoff' : 600,
-                             "limit_resources" : False,
-                             "abort_on_first_run_crash": False
-                             })
-
-        if self.multi_fidelity and SMAC4_MF_AVAILABLE:
-            #intensifier configuration
-            min_train_time = min_train_time if min_train_time is not None else 10.0
-            max_train_time = max_train_time if max_train_time is not None else 180.0
-            intensifier_kwargs = {"initial_budget": min_train_time, "max_budget": max_train_time, "eta": 3}
-            smac = SMAC4MF(scenario=scenario, rng=smac_rng,
-                tae_runner=self._evaluate,
-                intensifier_kwargs=intensifier_kwargs)
-        else:
-            if max_train_time is not None:
-                self.model.set_train_budget(max_train_time)
-            # smac = SMAC4HPO(scenario=scenario, rng=smac_rng,
-            #        tae_runner=self._evaluate)
-            smac = SMAC4AC(scenario=scenario, rng=smac_rng,
-                    tae_runner=self._evaluate)
-        
-        # smac.solver.tae_runner.use_pynisher = False
-        incumbent = smac.optimize()
-=======
             rng = np.random.default_rng()
 
         self.evaluator.rng = rng # TODO Fix this
         cfg_evaluator = ModelCfgEvaluator(self.model, self.evaluator)
 
         cs = self.model.get_config_space()
->>>>>>> 615df1d2
 
         smac_runner = SMACRunner(
             output_dir=output_dir,
@@ -272,4 +228,4 @@
         value = self.evaluator(self.model)
         print("Model Score ", value)
 
-        return value+        return value
