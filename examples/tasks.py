--- conflicted
+++ resolved
@@ -36,9 +36,6 @@
 assert((task.eval_convex_eq_cons(np.array([6, 3]))[1] 
     == np.array([[1, -1], [0, 0]])).all())
 
-<<<<<<< HEAD
-def convex_cons(obs):  # This is ineed non-convex...
-=======
 assert(not task.initial_obs_fixed())
 assert(not task.terminal_obs_fixed())
 
@@ -51,7 +48,6 @@
 assert((task.get_initial_affine_eq_cons()[1] == np.array([1, 0, 1, 0])).all())
 
 def convex_cons(obs):
->>>>>>> 4c0c2d9b
     value = np.array([obs[0]**2 - obs[1]**2])
     grad = np.array([2 * obs[0], -2 * obs[1]])
     return value, grad
